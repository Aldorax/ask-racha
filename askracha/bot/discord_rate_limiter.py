"""
Discord bot rate limiting integration.
Provides rate limiting functionality specifically for Discord bot interactions.
"""
import logging
from typing import Optional
from datetime import datetime
import discord

<<<<<<< HEAD
from rate_limiter import get_rate_limiter, RateLimitResult
from cross_platform_user_mapper import get_user_mapper
=======
# Add backend directory to path to import rate limiter
backend_dir = Path(__file__).parent.parent / 'backend'
sys.path.insert(0, str(backend_dir))

from rate_limit.rate_limiter import get_rate_limiter, RateLimitResult
from rate_limit.cross_platform_user_mapper import get_user_mapper
>>>>>>> 3e2588a1


logger = logging.getLogger(__name__)


class DiscordRateLimiter:
    """Discord-specific rate limiting functionality."""
    
    def __init__(self):
        """Initialize Discord rate limiter."""
        self.rate_limiter = get_rate_limiter()
        self.user_mapper = get_user_mapper()
        logger.info("Discord rate limiter initialized with cross-platform support")
    
    def get_user_identifier(self, discord_user_id: str) -> str:
        """
        Convert Discord user ID to cross-platform rate limit identifier.
        
        Args:
            discord_user_id: Discord user ID (string)
            
        Returns:
            Cross-platform user identifier for rate limiting
        """
        identity = self.user_mapper.create_discord_user_identity(discord_user_id)
        return self.user_mapper.get_rate_limit_key(identity)
    
    def check_rate_limit(self, discord_user_id: str) -> RateLimitResult:
        """
        Check rate limit for Discord user.
        
        Args:
            discord_user_id: Discord user ID
            
        Returns:
            RateLimitResult with rate limit status
        """
        user_id = self.get_user_identifier(discord_user_id)
        return self.rate_limiter.check_rate_limit(user_id)
    
    def create_rate_limit_message(self, remaining_seconds: int, username: str = None) -> str:
        """
        Create Discord-friendly rate limit message with emojis and countdown.
        
        Args:
            remaining_seconds: Seconds until user can ask again
            username: Optional username for personalization
            
        Returns:
            Formatted Discord message
        """
        # Format time in a user-friendly way
        if remaining_seconds < 60:
            time_str = f"{remaining_seconds} second{'s' if remaining_seconds != 1 else ''}"
        else:
            minutes = remaining_seconds // 60
            seconds = remaining_seconds % 60
            if seconds == 0:
                time_str = f"{minutes} minute{'s' if minutes != 1 else ''}"
            else:
                time_str = f"{minutes} minute{'s' if minutes != 1 else ''} and {seconds} second{'s' if seconds != 1 else ''}"
        
        # Create personalized message
        greeting = f"{username}, " if username else ""
        
        messages = [
            f"⏰ {greeting}you're asking questions a bit too quickly! Please wait **{time_str}** before asking another question.",
            f"🚦 {greeting}slow down there! You can ask your next question in **{time_str}**.",
            f"⏳ {greeting}you're on cooldown! Please wait **{time_str}** before asking again.",
            f"🕐 {greeting}take a breather! You can ask another question in **{time_str}**."
        ]
        
        # Use hash of remaining seconds to consistently pick the same message for the same cooldown
        message_index = remaining_seconds % len(messages)
        base_message = messages[message_index]
        
        # Add helpful tip
        tip = "\n💡 *This helps me provide better responses to everyone!*"
        
        return base_message + tip
    
    def create_cross_platform_message(self, remaining_seconds: int) -> str:
        """
        Create message explaining cross-platform rate limiting.
        
        Args:
            remaining_seconds: Seconds until user can ask again
            
        Returns:
            Formatted message explaining cross-platform limits
        """
        time_str = f"{remaining_seconds} second{'s' if remaining_seconds != 1 else ''}"
        
        return (
            f"⏰ You recently asked a question on the web interface! "
            f"Please wait **{time_str}** before asking another question.\n\n"
            f"🔗 *Rate limits are shared between Discord and the web interface to ensure fair usage.*"
        )
    
    async def handle_rate_limited_user(self, message: discord.Message, rate_result: RateLimitResult) -> None:
        """
        Handle rate limited user by sending appropriate message.
        
        Args:
            message: Discord message that triggered rate limit
            rate_result: Rate limit result with timing information
        """
        try:
            # Determine if this is likely a cross-platform rate limit
            # (if the user hasn't used Discord recently, it might be from web)
            user_id = self.get_user_identifier(str(message.author.id))
            
            # Create appropriate message
            username = message.author.display_name
            rate_limit_msg = self.create_rate_limit_message(
                rate_result.remaining_seconds, 
                username
            )
            
            # Send rate limit message
            await message.reply(rate_limit_msg, mention_author=False)
            
            logger.info(
                f"Rate limit message sent to {message.author} ({message.author.id}), "
                f"{rate_result.remaining_seconds}s remaining"
            )
            
        except discord.HTTPException as e:
            logger.error(f"Failed to send rate limit message to {message.author}: {e}")
        except Exception as e:
            logger.error(f"Unexpected error handling rate limited user {message.author}: {e}")
    
    def reset_user_rate_limit(self, discord_user_id: str) -> bool:
        """
        Reset rate limit for Discord user (admin function).
        
        Args:
            discord_user_id: Discord user ID
            
        Returns:
            True if reset successful
        """
        user_id = self.get_user_identifier(discord_user_id)
        return self.rate_limiter.reset_user_rate_limit(user_id)
    
    def get_user_rate_limit_status(self, discord_user_id: str) -> Optional[RateLimitResult]:
        """
        Get rate limit status for Discord user.
        
        Args:
            discord_user_id: Discord user ID
            
        Returns:
            RateLimitResult if user has active rate limit, None otherwise
        """
        user_id = self.get_user_identifier(discord_user_id)
        return self.rate_limiter.get_user_rate_limit_status(user_id)
    
    def health_check(self) -> bool:
        """
        Check if rate limiting system is healthy.
        
        Returns:
            True if system is healthy
        """
        return self.rate_limiter.health_check()<|MERGE_RESOLUTION|>--- conflicted
+++ resolved
@@ -7,17 +7,10 @@
 from datetime import datetime
 import discord
 
-<<<<<<< HEAD
 from rate_limiter import get_rate_limiter, RateLimitResult
 from cross_platform_user_mapper import get_user_mapper
-=======
-# Add backend directory to path to import rate limiter
-backend_dir = Path(__file__).parent.parent / 'backend'
-sys.path.insert(0, str(backend_dir))
 
-from rate_limit.rate_limiter import get_rate_limiter, RateLimitResult
-from rate_limit.cross_platform_user_mapper import get_user_mapper
->>>>>>> 3e2588a1
+
 
 
 logger = logging.getLogger(__name__)
